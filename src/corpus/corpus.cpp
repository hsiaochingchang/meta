--- conflicted
+++ resolved
@@ -45,17 +45,11 @@
     return load(config);
 }
 
-<<<<<<< HEAD
 std::unique_ptr<corpus> corpus::load(const cpptoml::table& config)
 {
-    auto type = config.get_as<std::string>("corpus-type");
-    if (!type)
-        throw corpus_exception{"corpus-type missing from configuration file"};
-=======
     auto corp = config.get_as<std::string>("corpus");
     if (!corp)
         throw corpus_exception{"corpus missing from configuration file"};
->>>>>>> 11cc4494
 
     auto prefix = config.get_as<std::string>("prefix");
     if (!prefix)
