--- conflicted
+++ resolved
@@ -81,23 +81,9 @@
             }
         }
 
-<<<<<<< HEAD
-        // add doc to the heap and poll if needed
-        results.emplace_back(ctx.cur_doc, score);
-        std::push_heap(results.begin(), results.end(), comp);
-        if (results.size() > num_results)
-        {
-            std::pop_heap(results.begin(), results.end(), comp);
-            results.pop_back();
-        }
-
+        results.emplace(ctx.cur_doc, score);
         ctx.cur_doc = next_doc;
         next_doc = doc_id{ctx.idx.num_docs()};
-=======
-        results.emplace(cur_doc, score);
-        cur_doc = next_doc;
-        next_doc = doc_id{idx.num_docs()};
->>>>>>> 8e12c514
     }
 
     return results.reverse_and_clear();
