SEARCH = search
FEATURES = features
LEARN = learn
LM = lm
SLDATEST = slda-test

SRC = $(wildcard src/io/*.cpp) $(wildcard src/model/*.cpp) $(wildcard src/cluster/*.cpp) \
	  $(wildcard src/classify/*.cpp) $(wildcard src/util/*.cpp) $(wildcard src/tokenizers/*.cpp) \
	  $(wildcard src/index/*.cpp) $(wildcard src/stemmers/*.cpp) $(wildcard lib/slda/*.cpp) \
	  $(wildcard lib/liblinear/*.cpp)

TEMPLATES = $(wildcard src/io/*.tcc) $(wildcard src/model/*.tcc) $(wildcard src/cluster/*.tcc) \
	  $(wildcard src/classify/*.tcc) $(wildcard src/util/*.tcc) $(wildcard src/tokenizers/*.tcc) \
	  $(wildcard src/index/*.tcc) $(wildcard src/stemmers/*.tcc) $(wildcard lib/slda/*.tcc) \
	  $(wildcard lib/liblinear/*.tcc)

<<<<<<< HEAD
CLUSTERTEST = cluster-test
CLUSTERTESTOBJS = $(SEARCHOBJS)

TEMPLATES = util/invertible_map.h util/invertible_map.cpp util/common.h util/common.cpp \
    cluster/similarity.h cluster/similarity.cpp cluster/point.h \
    cluster/agglomerative_clustering.h cluster/basic_single_link_policy.h
=======
OBJ := $(SRC:.cpp=.o)
OBJ := $(shell echo $(OBJ) | sed -e "s/src/obj/g" | sed -e "s/lib/obj/g")
>>>>>>> 71155f8d

# libraries compiled *separately*
LIBDIRS = lib/liblinear-1.92

<<<<<<< HEAD
LIBDIRS = lib/liblinear-1.92 lib/slda
CLEANDIRS = tokenizers io index util stemmers classify test model cluster $(LIBDIRS)
SLDALIBS = -lgsl -lm -lgslcblas

all: $(SEARCH) $(TESTER) $(PLOT) $(LEARN) $(LM) $(SLDATEST) $(CLUSTERTEST)
=======
SLDALIBS = -lgsl -lm -lgslcblas

CXX = clang++ -Wall -std=c++11 -I./include -I./src
#CXXFLAGS = -g -O0
CXXFLAGS = -O3
LINKER = clang++ -Wall -std=c++11 -I./include -I./src

all: $(SEARCH) $(FEATURES) $(LEARN) $(LM) $(SLDATEST)
>>>>>>> 71155f8d
	for dir in $(LIBDIRS) ; do make -C $$dir ; done

create_dirs:
	@mkdir -p obj/io obj/model obj/classify obj/util obj/cluster \
		obj/tokenizers obj/index obj/stemmers obj/slda obj/liblinear

$(LM): $(OBJ) $(LM).cpp $(TEMPLATES)
	@echo " Linking \"$@\"..."
	@$(LINKER) -o $@ $(LM).cpp $(OBJ) $(SLDALIBS)

$(SEARCH): $(OBJ) $(SEARCH).cpp $(TEMPLATES)
	@echo " Linking \"$@\"..."
	@$(LINKER) -o $@ $(SEARCH).cpp $(OBJ) $(SLDALIBS)

$(FEATURES): $(OBJ) $(FEATURES).cpp $(TEMPLATES)
	@echo " Linking \"$@\"..."
	@$(LINKER) -o $@ $(FEATURES).cpp $(OBJ) $(SLDALIBS)

$(LEARN): $(OBJ) $(LEARN).cpp $(TEMPLATES)
	@echo " Linking \"$@\"..."
	@$(LINKER) -o $@ $(LEARN).cpp $(OBJ) $(SLDALIBS)

$(SLDATEST): $(OBJ) $(SLDATEST).cpp $(TEMPLATES)
	@echo " Linking \"$@\"..."
	@$(LINKER) -o $@ $(SLDATEST).cpp $(OBJ) $(SLDALIBS)

<<<<<<< HEAD
$(LEARN): $(LEARNOBJS) learn.cpp $(TEMPLATES)
	$(LINKER) learn.cpp -o $@ $(LEARNOBJS)
			   
$(CLUSTERTEST): $(CLUSTERTESTOBJS) cluster/test.cpp $(TEMPLATES)
	$(LINKER) cluster/test.cpp -o $@ $(CLUSTERTESTOBJS)
=======
obj/%.o : lib/%.cpp lib/%.h | create_dirs
	@echo " Compiling $@..."
	@$(CXX) $(CXXFLAGS) -c $< -o $@
>>>>>>> 71155f8d

obj/%.o : src/%.cpp include/%.h | create_dirs
	@echo " Compiling $@..."
	@$(CXX) $(CXXFLAGS) -c $< -o $@

clean:
	-for dir in $(LIBDIRS) ; do make -C $$dir clean; done
	-rm -rf obj
	-rm -f $(SEARCH) $(FEATURES) $(LEARN) $(LM) $(SLDATEST)

tidy:
	-rm -rf ./doc *.chunk postingsFile lexiconFile termid.mapping docid.mapping docs.lengths *compressed.txt<|MERGE_RESOLUTION|>--- conflicted
+++ resolved
@@ -3,6 +3,7 @@
 LEARN = learn
 LM = lm
 SLDATEST = slda-test
+CLUSTERTEST = cluster-test
 
 SRC = $(wildcard src/io/*.cpp) $(wildcard src/model/*.cpp) $(wildcard src/cluster/*.cpp) \
 	  $(wildcard src/classify/*.cpp) $(wildcard src/util/*.cpp) $(wildcard src/tokenizers/*.cpp) \
@@ -14,28 +15,12 @@
 	  $(wildcard src/index/*.tcc) $(wildcard src/stemmers/*.tcc) $(wildcard lib/slda/*.tcc) \
 	  $(wildcard lib/liblinear/*.tcc)
 
-<<<<<<< HEAD
-CLUSTERTEST = cluster-test
-CLUSTERTESTOBJS = $(SEARCHOBJS)
-
-TEMPLATES = util/invertible_map.h util/invertible_map.cpp util/common.h util/common.cpp \
-    cluster/similarity.h cluster/similarity.cpp cluster/point.h \
-    cluster/agglomerative_clustering.h cluster/basic_single_link_policy.h
-=======
 OBJ := $(SRC:.cpp=.o)
 OBJ := $(shell echo $(OBJ) | sed -e "s/src/obj/g" | sed -e "s/lib/obj/g")
->>>>>>> 71155f8d
 
 # libraries compiled *separately*
 LIBDIRS = lib/liblinear-1.92
 
-<<<<<<< HEAD
-LIBDIRS = lib/liblinear-1.92 lib/slda
-CLEANDIRS = tokenizers io index util stemmers classify test model cluster $(LIBDIRS)
-SLDALIBS = -lgsl -lm -lgslcblas
-
-all: $(SEARCH) $(TESTER) $(PLOT) $(LEARN) $(LM) $(SLDATEST) $(CLUSTERTEST)
-=======
 SLDALIBS = -lgsl -lm -lgslcblas
 
 CXX = clang++ -Wall -std=c++11 -I./include -I./src
@@ -43,8 +28,7 @@
 CXXFLAGS = -O3
 LINKER = clang++ -Wall -std=c++11 -I./include -I./src
 
-all: $(SEARCH) $(FEATURES) $(LEARN) $(LM) $(SLDATEST)
->>>>>>> 71155f8d
+all: $(SEARCH) $(FEATURES) $(LEARN) $(LM) $(SLDATEST) $(CLUSTERTEST)
 	for dir in $(LIBDIRS) ; do make -C $$dir ; done
 
 create_dirs:
@@ -71,17 +55,13 @@
 	@echo " Linking \"$@\"..."
 	@$(LINKER) -o $@ $(SLDATEST).cpp $(OBJ) $(SLDALIBS)
 
-<<<<<<< HEAD
-$(LEARN): $(LEARNOBJS) learn.cpp $(TEMPLATES)
-	$(LINKER) learn.cpp -o $@ $(LEARNOBJS)
-			   
-$(CLUSTERTEST): $(CLUSTERTESTOBJS) cluster/test.cpp $(TEMPLATES)
-	$(LINKER) cluster/test.cpp -o $@ $(CLUSTERTESTOBJS)
-=======
+$(CLUSTERTEST): $(OBJ) $(CLUSTERTEST).cpp $(TEMPLATES)
+	@echo " Linking \"$@\"..."
+	@$(LINKER) -o $@ $(CLUSTERTEST).cpp $(OBJ) $(SLDALIBS)
+
 obj/%.o : lib/%.cpp lib/%.h | create_dirs
 	@echo " Compiling $@..."
 	@$(CXX) $(CXXFLAGS) -c $< -o $@
->>>>>>> 71155f8d
 
 obj/%.o : src/%.cpp include/%.h | create_dirs
 	@echo " Compiling $@..."
