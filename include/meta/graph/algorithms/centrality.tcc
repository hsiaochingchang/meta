--- conflicted
+++ resolved
@@ -74,11 +74,7 @@
     std::vector<double> w(g.size(), 0.0);
 
     const double first_term = (1.0 - damp) / g.size();
-<<<<<<< HEAD
-    printing::progress prog{" Calculating PageRank centrality ", max_iters};
-=======
     printing::progress prog{" > Calculating PageRank centrality ", max_iters};
->>>>>>> 58717ade
     for (uint64_t iter = 0; iter < max_iters; ++iter)
     {
         prog(iter);
@@ -112,8 +108,6 @@
     return evc;
 }
 
-<<<<<<< HEAD
-=======
 template <class DirectedGraph>
 centrality_result personalized_page_rank(const DirectedGraph& g, node_id center,
                                          double damp /* = 0.66 */,
@@ -166,7 +160,6 @@
     return res;
 }
 
->>>>>>> 58717ade
 template <class Graph>
 centrality_result eigenvector_centrality(const Graph& g,
                                          uint64_t max_iters /* = 100 */)
