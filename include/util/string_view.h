/**
 * @file string_view.h
 * @author Chase Geigle
 *
 * All files in META are dual-licensed under the MIT and NCSA licenses. For more
 * details, consult the file LICENSE.mit and LICENSE.ncsa in the root of the
 * project.
 */

#ifndef META_UTIL_STRING_VIEW_H_
#define META_UTIL_STRING_VIEW_H_

#include <algorithm>
#include <stdexcept>
#include <string>

#include "util/hash.h"

namespace meta
{
namespace util
{

/**
 * A non-owning reference to a string. I make no claims that this is
 * completely standards-compliant---this is just a best-effort attempt at
 * implementing what we need for MeTA. I have built this using its paper's
 * wording for the Fundamentals TS.
 *
 * @see http://www.open-std.org/jtc1/sc22/wg21/docs/papers/2014/n3921.html
 */
template <class Char, class Traits = std::char_traits<Char>>
class basic_string_view
{
  public:
    using traits_type = Traits;
    using value_type = Char;
    using pointer = Char*;
    using const_pointer = const Char*;
    using reference = Char&;
    using const_reference = const Char&;
    using const_iterator = const_pointer;
    using iterator = const_iterator;
    using const_reverse_iterator = std::reverse_iterator<const_iterator>;
    using reverse_iterator = const_reverse_iterator;
    using size_type = std::size_t;
    using difference_type = std::ptrdiff_t;
    static constexpr size_type npos = size_type(-1);

    constexpr basic_string_view() noexcept : data_{nullptr}, size_{0}
    {
        // nothing
    }

    constexpr basic_string_view(const basic_string_view&) noexcept = default;
    basic_string_view& operator=(const basic_string_view&) noexcept = default;

    template <class Allocator>
    basic_string_view(
        const std::basic_string<Char, Traits, Allocator>& str) noexcept
        : data_{str.data()},
          size_{str.size()}
    {
        // nothing
    }

    constexpr basic_string_view(const Char* str)
        : data_{str}, size_{Traits::length(str)}
    {
        // nothing
    }

    constexpr basic_string_view(const Char* str, size_type len)
        : data_{str}, size_{len}
    {
        // nothing
    }

    constexpr const_iterator begin() const noexcept
    {
        return data_;
    }

    constexpr const_iterator end() const noexcept
    {
        return data_ + size_;
    }

    constexpr const_iterator cbegin() const noexcept
    {
        return begin();
    }

    constexpr const_iterator cend() const noexcept
    {
        return end();
    }

    const_reverse_iterator rbegin() const noexcept
    {
        return {end()};
    }

    const_reverse_iterator rend() const noexcept
    {
        return {begin()};
    }

    const_reverse_iterator crbegin() const noexcept
    {
        return rbegin();
    }

    const_reverse_iterator crend() const noexcept
    {
        return rend();
    }

    constexpr size_type size() const noexcept
    {
        return size_;
    }

    constexpr size_type length() const noexcept
    {
        return size();
    }

    constexpr size_type max_size() const noexcept
    {
        return size();
    }

    constexpr bool empty() const noexcept
    {
        return size() == 0;
    }

    constexpr const_reference operator[](size_type pos) const
    {
        return data_[pos];
    }

    const_reference at(size_type pos) const
    {
        if (pos >= size())
            throw std::out_of_range{"index out of bounds"};
        return data_[pos];
    }

    constexpr const_reference front() const
    {
        return data_[0];
    }

    constexpr const_reference back() const
    {
        return data_[size_ - 1];
    }

    constexpr const_pointer data() const noexcept
    {
        return data_;
    }

    void clear() noexcept
    {
        data_ = nullptr;
        size_ = 0;
    }

    void remove_prefix(size_type n)
    {
        data_ += n;
        size_ -= n;
    }

    void remove_suffix(size_type n)
    {
        size_ -= n;
    }

    void swap(basic_string_view& s) noexcept
    {
        using ::std::swap;
        swap(data_, s.data_);
        swap(size_, s.size_);
    }

    template <class Allocator>
    explicit operator std::basic_string<Char, Traits, Allocator>() const
    {
        return {begin(), end()};
    }

    template <class Allocator = std::allocator<Char>>
    std::basic_string<Char, Traits, Allocator> to_string(const Allocator& a
                                                         = Allocator{}) const
    {
        return {begin(), end(), a};
    }

    size_type copy(Char* s, size_type n, size_type pos = 0) const
    {
        if (pos > size())
            throw std::out_of_range{"index out of bounds"};

        auto rlen = std::min(n, size() - pos);
        std::copy_n(begin() + pos, rlen, s);
        return rlen;
    }

    constexpr basic_string_view substr(size_type pos = 0,
                                       size_type n = npos) const
    {
        return pos > size()
                   ? throw std::out_of_range{"index out of bounds"}
                   : basic_string_view{data() + pos, std::min(n, size() - pos)};
    }

    int compare(basic_string_view s) const noexcept
    {
        auto cmp
            = Traits::compare(data(), s.data(), std::min(size(), s.size()));
        if (cmp != 0)
            return cmp;

        if (size() < s.size())
            return -1;

        if (size() == s.size())
            return 0;

        return 1;
    }

    constexpr int compare(size_type pos1, size_type n1,
                          basic_string_view s) const
    {
        return substr(pos1, n1).compare(s);
    }

    constexpr int compare(size_type pos1, size_type n1, basic_string_view s,
                          size_type pos2, size_type n2) const
    {
        return substr(pos1, n1).compare(s.substr(pos2, n2));
    }

    constexpr int compare(const Char* s) const
    {
        return compare(basic_string_view{s});
    }

    constexpr int compare(size_type pos1, size_type n1, const Char* s) const
    {
        return substr(pos1, n1).compare(basic_string_view{s});
    }

    constexpr int compare(size_type pos1, size_type n1, const Char* s,
                          size_type n2) const
    {
        return substr(pos1, n1).compare(basic_string_view{s, n2});
    }

    size_type find(basic_string_view s, size_type pos = 0) const noexcept
    {
        if (pos >= size())
            return npos;

        auto it
            = std::search(begin() + pos, end(), s.begin(), s.end(), Traits::eq);
        if (it == end())
            return npos;
        return std::distance(begin(), it);
    }

    constexpr size_type find(Char c, size_type pos = 0) const noexcept
    {
        return find(basic_string_view{&c, 1}, pos);
    }

    constexpr size_type find(const Char* s, size_type pos, size_type n) const
    {
        return find(basic_string_view{s, n}, pos);
    }

    constexpr size_type find(const Char* s, size_type pos = 0) const
    {
        return find(basic_string_view{s}, pos);
    }

    size_type rfind(basic_string_view s, size_type pos = npos) const noexcept
    {
        if (size() < s.size())
            return npos;

        pos = std::min(pos, size());
        if (s.size() < size() - pos)
            pos += s.size();
        else
            pos = size();

        auto it = std::find_end(begin(), begin() + pos, s.begin(), s.end(),
                                Traits::eq);

        if (it == begin() + pos)
            return npos;
        return std::distance(begin(), it);
    }

    constexpr size_type rfind(Char c, size_type pos = npos) const noexcept
    {
        return rfind(basic_string_view{&c, 1}, pos);
    }

    constexpr size_type rfind(const Char* s, size_type pos, size_type n) const
    {
        return rfind(basic_string_view{s, n}, pos);
    }

    constexpr size_type rfind(const Char* s, size_type pos = npos) const
    {
        return rfind(basic_string_view{s}, pos);
    }

    size_type find_first_of(basic_string_view s, size_type pos = 0) const
        noexcept
    {
        if (pos >= size())
            return npos;

        auto it = std::find_first_of(begin() + pos, end(), s.begin(), s.end(),
                                     Traits::eq);
        if (it == end())
            return npos;
        return std::distance(begin(), it);
    }

    constexpr size_type find_first_of(Char c, size_type pos = 0) const noexcept
    {
        return find_first_of(basic_string_view{&c, 1}, pos);
    }

    constexpr size_type find_first_of(const Char* s, size_type pos,
                                      size_type n) const
    {
        return find_first_of(basic_string_view{s, n}, pos);
    }

    constexpr size_type find_first_of(const Char* s, size_type pos = 0) const
    {
        return find_first_of(basic_string_view{s}, pos);
    }

    size_type find_last_of(basic_string_view s, size_type pos = npos) const
        noexcept
    {
        if (pos >= size())
            return npos;

        auto diff = size() - std::min(size(), pos);
        auto it = std::find_first_of(rbegin() + diff, rend(), s.begin(),
                                     s.end(), Traits::eq);
        if (it == rend())
            return npos;
        return size() - 1 - std::distance(rbegin(), it);
    }

    constexpr size_type find_last_of(Char c, size_type pos = npos) const
        noexcept
    {
        return find_last_of(basic_string_view{&c, 1}, pos);
    }

    constexpr size_type find_last_of(const Char* s, size_type pos,
                                     size_type n) const
    {
        return find_last_of(basic_string_view{s, n}, pos);
    }

    constexpr size_type find_last_of(const Char* s, size_type pos = npos) const
    {
        return find_last_of(basic_string_view{s}, pos);
    }

    size_type find_first_not_of(basic_string_view s, size_type pos = 0) const
        noexcept
    {
        if (pos >= size())
            return npos;

        auto it = std::find_if(begin(), end(), [&](const_reference c)
                               {
                                   return std::find(s.begin(), s.end(), c,
                                                    Traits::eq) == s.end();
                               });
        if (it == end())
            return npos;
        return std::distance(begin(), it);
    }

    constexpr size_type find_first_not_of(Char c, size_type pos = 0) const
        noexcept
    {
        return find_first_not_of(basic_string_view{&c, 1}, pos);
    }

    constexpr size_type find_first_not_of(const Char* s, size_type pos,
                                          size_type n) const
    {
        return find_first_not_of(basic_string_view{s, n}, pos);
    }

    constexpr size_type find_first_not_of(const Char* s,
                                          size_type pos = 0) const
    {
        return find_first_not_of(basic_string_view{s}, pos);
    }

    size_type find_last_not_of(basic_string_view s, size_type pos = npos) const
        noexcept
    {
        if (pos >= size())
            return npos;

        auto diff = size() - std::min(size(), pos);
        auto it = std::find_if(rbegin() + diff, rend(), [&](const_reference c)
                               {
                                   return std::find(s.begin(), s.end(), c,
                                                    Traits::eq) == s.end();
                               });
        if (it == rend())
            return npos;
        return size() - 1 - std::distance(rbegin(), it);
    }

    constexpr size_type find_last_not_of(Char c, size_type pos = npos) const
        noexcept
    {
        return find_last_not_of(basic_string_view{&c, 1}, pos);
    }

    constexpr size_type find_last_not_of(const Char* s, size_type pos,
                                         size_type n) const
    {
        return find_last_not_of(basic_string_view{s, n}, pos);
    }

    constexpr size_type find_last_not_of(const Char* s,
                                         size_type pos = npos) const
    {
        return find_last_not_of(basic_string_view{s}, pos);
    }

  private:
    const_pointer data_;
    size_type size_;
};

using string_view = basic_string_view<char>;
using u16string_view = basic_string_view<char16_t>;
using u32string_view = basic_string_view<char32_t>;
using wstring_view = basic_string_view<wchar_t>;

namespace
{
template <class T>
using identity = typename std::decay<T>::type;
}

template <class Char, class Traits>
constexpr bool operator==(basic_string_view<Char, Traits> lhs,
                          basic_string_view<Char, Traits> rhs) noexcept
{
    return lhs.compare(rhs) == 0;
}

template <class Char, class Traits>
constexpr bool
    operator==(basic_string_view<Char, Traits> lhs,
               identity<basic_string_view<Char, Traits>> rhs) noexcept
{
    return lhs.compare(rhs) == 0;
}

template <class Char, class Traits>
constexpr bool operator==(identity<basic_string_view<Char, Traits>> lhs,
                          basic_string_view<Char, Traits> rhs) noexcept
{
    return lhs.compare(rhs) == 0;
}

template <class Char, class Traits>
constexpr bool operator!=(basic_string_view<Char, Traits> lhs,
                          basic_string_view<Char, Traits> rhs) noexcept
{
    return lhs.compare(rhs) != 0;
}

template <class Char, class Traits>
constexpr bool
    operator!=(basic_string_view<Char, Traits> lhs,
               identity<basic_string_view<Char, Traits>> rhs) noexcept
{
    return lhs.compare(rhs) != 0;
}

template <class Char, class Traits>
constexpr bool operator!=(identity<basic_string_view<Char, Traits>> lhs,
                          basic_string_view<Char, Traits> rhs) noexcept
{
    return lhs.compare(rhs) != 0;
}

template <class Char, class Traits>
constexpr bool operator<(basic_string_view<Char, Traits> lhs,
                         basic_string_view<Char, Traits> rhs) noexcept
{
    return lhs.compare(rhs) < 0;
}

template <class Char, class Traits>
constexpr bool operator<(basic_string_view<Char, Traits> lhs,
                         identity<basic_string_view<Char, Traits>> rhs) noexcept
{
    return lhs.compare(rhs) < 0;
}

template <class Char, class Traits>
constexpr bool operator<(identity<basic_string_view<Char, Traits>> lhs,
                         basic_string_view<Char, Traits> rhs) noexcept
{
    return lhs.compare(rhs) < 0;
}

template <class Char, class Traits>
constexpr bool operator>(basic_string_view<Char, Traits> lhs,
                         basic_string_view<Char, Traits> rhs) noexcept
{
    return lhs.compare(rhs) > 0;
}

template <class Char, class Traits>
constexpr bool operator>(basic_string_view<Char, Traits> lhs,
                         identity<basic_string_view<Char, Traits>> rhs) noexcept
{
    return lhs.compare(rhs) > 0;
}

template <class Char, class Traits>
constexpr bool operator>(identity<basic_string_view<Char, Traits>> lhs,
                         basic_string_view<Char, Traits> rhs) noexcept
{
    return lhs.compare(rhs) > 0;
}

template <class Char, class Traits>
constexpr bool operator<=(basic_string_view<Char, Traits> lhs,
                          basic_string_view<Char, Traits> rhs) noexcept
{
    return lhs.compare(rhs) <= 0;
}

template <class Char, class Traits>
constexpr bool
    operator<=(basic_string_view<Char, Traits> lhs,
               identity<basic_string_view<Char, Traits>> rhs) noexcept
{
    return lhs.compare(rhs) <= 0;
}

template <class Char, class Traits>
constexpr bool operator<=(identity<basic_string_view<Char, Traits>> lhs,
                          basic_string_view<Char, Traits> rhs) noexcept
{
    return lhs.compare(rhs) <= 0;
}

template <class Char, class Traits>
constexpr bool operator>=(basic_string_view<Char, Traits> lhs,
                          basic_string_view<Char, Traits> rhs) noexcept
{
    return lhs.compare(rhs) >= 0;
}

template <class Char, class Traits>
constexpr bool
    operator>=(basic_string_view<Char, Traits> lhs,
               identity<basic_string_view<Char, Traits>> rhs) noexcept
{
    return lhs.compare(rhs) >= 0;
}

template <class Char, class Traits>
constexpr bool operator>=(identity<basic_string_view<Char, Traits>> lhs,
                          basic_string_view<Char, Traits> rhs) noexcept
{
    return lhs.compare(rhs) >= 0;
}

template <class Char, class Traits>
std::basic_ostream<Char, Traits>&
    operator<<(std::basic_ostream<Char, Traits>& os,
               basic_string_view<Char, Traits> str)
{
    return os << str.to_string();
}
}
}

namespace std
{

template <class Char, class Traits>
struct hash<meta::util::basic_string_view<Char, Traits>>
{
    meta::util::murmur_hash<> hasher;

    size_t operator()(
        const meta::util::basic_string_view<Char, Traits>& view) const noexcept
    {
<<<<<<< HEAD
        static meta::util::murmur_hash<> hasher{};
=======
>>>>>>> 4784b0f0
        return hasher(reinterpret_cast<const uint8_t*>(view.data()),
                      view.size());
    }
};
}
#endif<|MERGE_RESOLUTION|>--- conflicted
+++ resolved
@@ -619,10 +619,7 @@
     size_t operator()(
         const meta::util::basic_string_view<Char, Traits>& view) const noexcept
     {
-<<<<<<< HEAD
         static meta::util::murmur_hash<> hasher{};
-=======
->>>>>>> 4784b0f0
         return hasher(reinterpret_cast<const uint8_t*>(view.data()),
                       view.size());
     }
