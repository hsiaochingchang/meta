project(meta-analyzers)

add_subdirectory(filters)
add_subdirectory(tokenizers)
add_subdirectory(tools)

add_library(meta-analyzers analyzer.cpp
                           analyzer_factory.cpp
<<<<<<< HEAD
                           libsvm_analyzer.cpp
                           diff_analyzer.cpp
=======
>>>>>>> 11cc4494
                           multi_analyzer.cpp
                           ngram/ngram_analyzer.cpp
                           ngram/ngram_word_analyzer.cpp)
target_link_libraries(meta-analyzers meta-corpus
                                     meta-filters
                                     meta-language-model
                                     meta-tokenizers)<|MERGE_RESOLUTION|>--- conflicted
+++ resolved
@@ -6,11 +6,7 @@
 
 add_library(meta-analyzers analyzer.cpp
                            analyzer_factory.cpp
-<<<<<<< HEAD
-                           libsvm_analyzer.cpp
                            diff_analyzer.cpp
-=======
->>>>>>> 11cc4494
                            multi_analyzer.cpp
                            ngram/ngram_analyzer.cpp
                            ngram/ngram_word_analyzer.cpp)
