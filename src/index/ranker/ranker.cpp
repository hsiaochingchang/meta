/**
 * @file ranker.cpp
 * @author Sean Massung
 * @author Chase Geigle
 */

#include <unordered_map>
#include "corpus/document.h"
#include "index/inverted_index.h"
#include "index/postings_data.h"
#include "index/ranker/ranker.h"
#include "index/score_data.h"

namespace meta
{
namespace index
{

namespace
{
struct postings_context
{
    using postings_data_type = inverted_index::postings_data_type;
    using iterator = postings_stream<doc_id>::iterator;

    postings_stream<doc_id> stream;
    iterator begin;
    iterator end;
    term_id t_id;
    uint64_t query_term_count;
    uint64_t doc_count;
    uint64_t corpus_term_count;

    postings_context(postings_stream<doc_id> strm, uint64_t qtf, term_id term)
        : stream{std::move(strm)},
          begin{stream.begin()},
          end{stream.end()},
          t_id{term},
          query_term_count{qtf},
          doc_count{stream.size()},
          corpus_term_count{stream.total_counts()}
    {
        // nothing
    }
};
}

std::vector<search_result> ranker::score(
    inverted_index& idx, corpus::document& query,
    uint64_t num_results /* = 10 */,
    const std::function<bool(doc_id d_id)>& filter /* return true */)
{
    if (query.counts().empty())
        idx.tokenize(query);

    score_data sd{idx, idx.avg_doc_length(), idx.num_docs(),
                  idx.total_corpus_terms(), query};

    std::vector<search_result> results;
    results.reserve(num_results + 1); // +1 since we use this as a heap and
                                      // prune when it exceeds size num_results
    auto comp = [](const search_result& a, const search_result& b)
    {
        // comparison is reversed since we want a min-heap
        return a.score > b.score;
    };

    std::vector<postings_context> postings;
    postings.reserve(query.counts().size());

    doc_id cur_doc{idx.num_docs()};
    for (const auto& count : query.counts())
    {
<<<<<<< HEAD
        auto term = idx.get_term_id(count.first);
        auto pstream = idx.stream_for(term);
        if (!pstream)
            continue;
=======
        term_id t_id{idx.get_term_id(tpair.first)};
        auto pdata = idx.search_primary(t_id);
        sd.doc_count = pdata->counts().size();
        sd.t_id = t_id;
        sd.query_term_weight = tpair.second;
        sd.corpus_term_count = idx.total_num_occurences(sd.t_id);
        for (auto& dpair : pdata->counts())
        {
            sd.d_id = dpair.first;
            sd.doc_term_count = dpair.second;
            sd.doc_size = idx.doc_size(dpair.first);
            sd.doc_unique_terms = idx.unique_terms(dpair.first);
>>>>>>> 5a2a62fb

        postings.emplace_back(*pstream, count.second, term);

        while (postings.back().begin != postings.back().end
               && !filter(postings.back().begin->first))
            ++postings.back().begin;

        if (postings.back().begin != postings.back().end)
        {
            if (postings.back().begin->first < cur_doc)
                cur_doc = postings.back().begin->first;
        }
    }

    doc_id next_doc{idx.num_docs()};
    while (cur_doc < idx.num_docs())
    {
        sd.d_id = cur_doc;
        sd.doc_size = idx.doc_size(cur_doc);
        sd.doc_unique_terms = idx.unique_terms(cur_doc);

        auto score = initial_score(sd);
        for (auto& pc : postings)
        {
            if (pc.begin == pc.end)
                continue;

            if (pc.begin->first == cur_doc)
            {
                // set up this term
                sd.t_id = pc.t_id;
                sd.query_term_count = pc.query_term_count;
                sd.doc_count = pc.doc_count;
                sd.corpus_term_count = pc.corpus_term_count;
                sd.doc_term_count = pc.begin->second;

                score += score_one(sd);

                // advance over this position in the current postings context
                // until the next valid document
                do
                {
                    ++pc.begin;
                } while (pc.begin != pc.end && !filter(pc.begin->first));
            }

            if (pc.begin != pc.end)
            {
                // check if the document in the next position is the
                // smallest accepted doc_id
                if (pc.begin->first < next_doc)
                    next_doc = pc.begin->first;
            }
        }

        // add doc to the heap and poll if needed
        results.emplace_back(cur_doc, score);
        std::push_heap(results.begin(), results.end(), comp);
        if (results.size() > num_results)
        {
            std::pop_heap(results.begin(), results.end(), comp);
            results.pop_back();
        }

        cur_doc = next_doc;
        next_doc = doc_id{idx.num_docs()};
    }

    // heap sort the values
    for (auto end = results.end(); end != results.begin(); --end)
        std::pop_heap(results.begin(), end, comp);

    return results;
}

float ranker::initial_score(const score_data&) const
{
    return 0.0;
}
}
}<|MERGE_RESOLUTION|>--- conflicted
+++ resolved
@@ -27,16 +27,16 @@
     iterator begin;
     iterator end;
     term_id t_id;
-    uint64_t query_term_count;
+    double query_term_weight;
     uint64_t doc_count;
     uint64_t corpus_term_count;
 
-    postings_context(postings_stream<doc_id> strm, uint64_t qtf, term_id term)
+    postings_context(postings_stream<doc_id> strm, double qtf, term_id term)
         : stream{std::move(strm)},
           begin{stream.begin()},
           end{stream.end()},
           t_id{term},
-          query_term_count{qtf},
+          query_term_weight{qtf},
           doc_count{stream.size()},
           corpus_term_count{stream.total_counts()}
     {
@@ -71,25 +71,10 @@
     doc_id cur_doc{idx.num_docs()};
     for (const auto& count : query.counts())
     {
-<<<<<<< HEAD
         auto term = idx.get_term_id(count.first);
         auto pstream = idx.stream_for(term);
         if (!pstream)
             continue;
-=======
-        term_id t_id{idx.get_term_id(tpair.first)};
-        auto pdata = idx.search_primary(t_id);
-        sd.doc_count = pdata->counts().size();
-        sd.t_id = t_id;
-        sd.query_term_weight = tpair.second;
-        sd.corpus_term_count = idx.total_num_occurences(sd.t_id);
-        for (auto& dpair : pdata->counts())
-        {
-            sd.d_id = dpair.first;
-            sd.doc_term_count = dpair.second;
-            sd.doc_size = idx.doc_size(dpair.first);
-            sd.doc_unique_terms = idx.unique_terms(dpair.first);
->>>>>>> 5a2a62fb
 
         postings.emplace_back(*pstream, count.second, term);
 
@@ -121,7 +106,7 @@
             {
                 // set up this term
                 sd.t_id = pc.t_id;
-                sd.query_term_count = pc.query_term_count;
+                sd.query_term_weight = pc.query_term_weight;
                 sd.doc_count = pc.doc_count;
                 sd.corpus_term_count = pc.corpus_term_count;
                 sd.doc_term_count = pc.begin->second;
