cmake_minimum_required(VERSION 2.8.3)
project(meta)

option(USE_LIBCXX "Use libc++ for the C++ standard library" ON)

include_directories(include/
                    deps/cpptoml/include/
                    deps/porter2_stemmer/)

set(CMAKE_MODULE_PATH ${PROJECT_SOURCE_DIR}/deps/findicu)
find_package(Threads REQUIRED)
find_package(ICU COMPONENTS data i18n uc REQUIRED)
include_directories(SYSTEM ${ICU_INCLUDE_DIRS})

if(UNIX)
    set(CMAKE_CXX_FLAGS "${CMAKE_CXX_FLAGS} -std=c++11")
    set(CMAKE_CXX_FLAGS "${CMAKE_CXX_FLAGS} -Wall -pedantic")
    set(CMAKE_EXE_LINKER_FLAGS "${CMAKE_EXE_LINKDER_FLAGS} -ldl")
    if("${CMAKE_CXX_COMPILER_ID}" STREQUAL "Clang")
        if(USE_LIBCXX)
            set(CMAKE_CXX_FLAGS "${CMAKE_CXX_FLAGS} -stdlib=libc++")
            find_library(META_LIBCXXABI NAMES c++abi)
            find_library(META_LIBCXXRT NAMES cxxrt)
            if(META_LIBCXXABI)
                set(CMAKE_EXE_LINKER_FLAGS "${CMAKE_EXE_LINKER_FLAGS} -lc++abi")
                set(CMAKE_REQUIRED_FLAGS "${CMAKE_REQUIRED_FLAGS} -lc++abi")
            elseif(META_LIBCXXRT)
                set(CMAKE_EXE_LINKER_FLAGS "${CMAKE_EXE_LINKER_FLAGS} -lcxxrt")
                set(CMAKE_REQUIRED_FLAGS "${CMAKE_REQUIRED_FLAGS} -lcxxrt")
            endif()
        endif()
    endif()
endif()

include(CheckCXXSourceCompiles)
include(CheckCXXSourceRuns)
check_cxx_source_compiles("
#include <iomanip>
int main() {
    std::tm t;
    std::put_time(&t, \"%Y\");
    return 0;
}" META_HAS_STD_PUT_TIME)

if(META_HAS_STD_PUT_TIME)
    add_definitions(-DMETA_HAS_STD_PUT_TIME=1)
    add_definitions(-DCPPTOML_HAS_STD_PUT_TIME=1)
endif()

check_cxx_source_runs("
#include <cstring>
#include <ctime>
#include <regex>
int main() {
    std::string to_match = \"2014-02-05T14:30:05Z\";
    std::regex pattern{\"(\\\\\\\\d{4})-(\\\\\\\\d{2})-(\\\\\\\\d{2})T(\\\\\\\\d{2}):(\\\\\\\\d{2}):(\\\\\\\\d{2})Z\"};
    std::match_results<std::string::const_iterator> results;
    std::regex_match(to_match, results, pattern);

    std::tm date;
    std::memset( &date, '\\\\0', sizeof( date ) );
    date.tm_year = stoi( results[1] ) - 1900;
    date.tm_mon = stoi( results[2] ) - 1;
    date.tm_mday = stoi( results[3] );
    date.tm_hour = stoi( results[4] );
    date.tm_min = stoi( results[5] );
    date.tm_sec = stoi( results[6] );
    return 0;
}" META_HAS_STD_REGEX)

if(META_HAS_STD_REGEX)
    add_definitions(-DCPPTOML_HAS_STD_REGEX=1)
endif()

check_cxx_source_compiles("
#include <atomic>
#include <memory>
int main () {
    auto sp = std::make_shared<int>(1);
    auto sp2 = std::atomic_load(&sp);
    return 0;
}" META_HAS_STD_SHARED_PTR_ATOMICS)

if(META_HAS_STD_SHARED_PTR_ATOMICS)
    add_definitions(-DMETA_HAS_STD_SHARED_PTR_ATOMICS=1)
endif()

check_cxx_source_compiles("
#include <fstream>
int main() {
    std::ofstream ofs{\"path\"};
    std::ofstream ofs2{std::move(ofs)};
    return 0;
}" META_HAS_STREAM_MOVE)

if(META_HAS_STREAM_MOVE)
    add_definitions(-DMETA_HAS_STREAM_MOVE=1)
endif()

add_library(meta-util
            src/util/progress.cpp)

add_library(meta-utf
            src/util/utf.cpp)
target_link_libraries(meta-utf ${ICU_LIBRARIES})

add_library(meta-io
            src/io/compressed_file_reader.cpp
            src/io/parser.cpp
            src/io/libsvm_parser.cpp
            src/io/compressed_file_writer.cpp
            src/io/mmap_file.cpp)
target_link_libraries(meta-io meta-util)

add_library(meta-corpus
            src/corpus/document.cpp
            src/corpus/file_corpus.cpp
            src/corpus/line_corpus.cpp
            src/corpus/corpus.cpp)

# some corpus classes use io::parser
target_link_libraries(meta-corpus meta-io)

add_library(meta-stemmers
            src/stemmers/no_stemmer.cpp
            src/stemmers/porter2.cpp
            deps/porter2_stemmer/porter2_stemmer.cpp)

add_library(meta-analyzers
            src/analyzers/filters/alpha_filter.cpp
            src/analyzers/filters/english_normalizer.cpp
            src/analyzers/filters/icu_filter.cpp
            src/analyzers/filters/length_filter.cpp
            src/analyzers/filters/list_filter.cpp
            src/analyzers/filters/lowercase_filter.cpp
            src/analyzers/filters/porter2_stemmer.cpp
            src/analyzers/filters/sentence_boundary.cpp
            src/analyzers/tokenizers/character_tokenizer.cpp
            src/analyzers/tokenizers/icu_tokenizer.cpp
            src/analyzers/tokenizers/whitespace_tokenizer.cpp
            src/analyzers/analyzer.cpp
            src/analyzers/libsvm_analyzer.cpp
            src/analyzers/multi_analyzer.cpp
            src/analyzers/ngram/ngram_char_analyzer.cpp
            src/analyzers/ngram/ngram_fw_analyzer.cpp
            src/analyzers/ngram/ngram_lex_analyzer.cpp
            src/analyzers/ngram/ngram_pos_analyzer.cpp
            src/analyzers/ngram/ngram_simple_analyzer.cpp
            src/analyzers/ngram/ngram_analyzer.cpp
            src/analyzers/ngram/ngram_word_analyzer.cpp
            src/analyzers/tree/branch_analyzer.cpp
            src/analyzers/tree/depth_analyzer.cpp
            src/analyzers/tree/parse_tree.cpp
            src/analyzers/tree/semi_skeleton_analyzer.cpp
            src/analyzers/tree/skeleton_analyzer.cpp
            src/analyzers/tree/subtree_analyzer.cpp
            src/analyzers/tree/tag_analyzer.cpp)

target_link_libraries(meta-analyzers
                      meta-io meta-corpus meta-stemmers meta-utf)

add_library(meta-index
            src/index/disk_index.cpp
            src/index/inverted_index.cpp
            src/index/forward_index.cpp
            src/index/string_list.cpp
            src/index/string_list_writer.cpp
            src/index/vocabulary_map.cpp
            src/index/vocabulary_map_writer.cpp
            src/index/eval/ir_eval.cpp
            src/index/ranker/okapi_bm25.cpp
            src/index/ranker/lm_ranker.cpp
            src/index/ranker/ranker.cpp
            src/index/ranker/jelinek_mercer.cpp
            src/index/ranker/dirichlet_prior.cpp
            src/index/ranker/absolute_discount.cpp
            src/index/ranker/pivoted_length.cpp)

target_link_libraries(meta-index
                      meta-util meta-io meta-corpus meta-analyzers)

add_library(meta-classify
            src/classify/confusion_matrix.cpp
            src/classify/classifier/naive_bayes.cpp
            src/classify/classifier/svm_wrapper.cpp
            src/classify/classifier/winnow.cpp)
target_link_libraries(meta-classify meta-index)

add_library(meta-topics
            src/topics/lda_cvb.cpp
            src/topics/lda_gibbs.cpp
            src/topics/lda_model.cpp
            src/topics/parallel_lda_gibbs.cpp)
target_link_libraries(meta-topics meta-index)

add_library(meta-testing
            src/test/classifier_test.cpp
            src/test/forward_index_test.cpp
            src/test/inverted_index_test.cpp
            src/test/ir_eval_test.cpp
            src/test/libsvm_parser_test.cpp
            src/test/parallel_test.cpp
            src/test/ranker_test.cpp
            src/test/stemmer_test.cpp
            src/test/string_list_test.cpp
<<<<<<< HEAD
            src/test/analyzer_test.cpp
            src/test/filter_test.cpp
            src/test/vocabulary_map_test.cpp
            src/test/unit_test.cpp)
=======
            src/test/tokenizer_test.cpp
            src/test/vocabulary_map_test.cpp)
>>>>>>> 10cadce5
target_link_libraries(meta-testing meta-index meta-classify)

add_executable(corpus-gen corpus-gen.cpp)
target_link_libraries(corpus-gen
                      meta-corpus
                      meta-util)

add_executable(classify classify-test.cpp)
target_link_libraries(classify
                      meta-util
                      meta-classify
                      ${CMAKE_THREAD_LIBS_INIT})

add_executable(unit-test unit-test.cpp)
target_link_libraries(unit-test
                      meta-testing
                      meta-classify
                      meta-index
                      ${CMAKE_THREAD_LIBS_INIT})

add_executable(query-runner query-runner.cpp)
target_link_libraries(query-runner
                      meta-index
                      ${CMAKE_THREAD_LIBS_INIT})

add_executable(search search.cpp)
target_link_libraries(search
                      meta-index
                      ${CMAKE_THREAD_LIBS_INIT})

add_executable(index index.cpp)
target_link_libraries(index
                      meta-index
                      ${CMAKE_THREAD_LIBS_INIT})

add_executable(interactive_search interactive_search.cpp)
target_link_libraries(interactive_search
                      meta-index
                      ${CMAKE_THREAD_LIBS_INIT})

add_executable(lda-test lda-test.cpp)
target_link_libraries(lda-test
                      meta-topics
                      ${CMAKE_THREAD_LIBS_INIT})

add_executable(lda-topics lda-topics.cpp)
target_link_libraries(lda-topics
                      meta-index
                      ${CMAKE_THREAD_LIBS_INIT})

add_executable(shuffle shuffle.cpp)

<<<<<<< HEAD
add_executable(utf8-test utf8-test.cpp)
target_link_libraries(utf8-test meta-utf)
=======
enable_testing()
add_test(tokenizers unit-test tokenizers)
set_tests_properties(tokenizers PROPERTIES TIMEOUT 5)
add_test(stemmers unit-test stemmers)
set_tests_properties(stemmers PROPERTIES TIMEOUT 5)
add_test(parallel unit-test parallel)
set_tests_properties(parallel PROPERTIES TIMEOUT 5)
add_test(inverted-index unit-test inverted-index)
set_tests_properties(inverted-index PROPERTIES TIMEOUT 10)
add_test(forward-index unit-test forward-index)
set_tests_properties(forward-index PROPERTIES TIMEOUT 10)
add_test(string-list unit-test string-list)
set_tests_properties(string-list PROPERTIES TIMEOUT 5)
add_test(vocabulary-map unit-test vocabulary-map)
set_tests_properties(vocabulary-map PROPERTIES TIMEOUT 5)
add_test(libsvm-parser unit-test libsvm-parser)
set_tests_properties(libsvm-parser PROPERTIES TIMEOUT 5)
add_test(classifiers unit-test classifiers)
set_tests_properties(classifiers PROPERTIES TIMEOUT 25)
add_test(rankers unit-test rankers)
set_tests_properties(rankers PROPERTIES TIMEOUT 25)
add_test(ir-eval unit-test ir-eval)
set_tests_properties(ir-eval PROPERTIES TIMEOUT 5)
>>>>>>> 10cadce5

add_custom_target(tidy
                  COMMAND /usr/bin/rm -rf
                  ./doc
                  *.terms
                  *.phi
                  *.theta)

find_package(Doxygen)
if(DOXYGEN_FOUND)
    configure_file(${CMAKE_CURRENT_SOURCE_DIR}/meta.doxygen.in
                   ${CMAKE_CURRENT_BINARY_DIR}/meta.doxygen @ONLY)
    add_custom_target(doc
                      ${DOXYGEN_EXECUTABLE}
                      ${CMAKE_CURRENT_BINARY_DIR}/meta.doxygen
                      WORKING_DIRECTORY ${CMAKE_CURRENT_BINARY_DIR})
endif()<|MERGE_RESOLUTION|>--- conflicted
+++ resolved
@@ -203,15 +203,9 @@
             src/test/ranker_test.cpp
             src/test/stemmer_test.cpp
             src/test/string_list_test.cpp
-<<<<<<< HEAD
             src/test/analyzer_test.cpp
             src/test/filter_test.cpp
-            src/test/vocabulary_map_test.cpp
-            src/test/unit_test.cpp)
-=======
-            src/test/tokenizer_test.cpp
             src/test/vocabulary_map_test.cpp)
->>>>>>> 10cadce5
 target_link_libraries(meta-testing meta-index meta-classify)
 
 add_executable(corpus-gen corpus-gen.cpp)
@@ -264,17 +258,16 @@
 
 add_executable(shuffle shuffle.cpp)
 
-<<<<<<< HEAD
 add_executable(utf8-test utf8-test.cpp)
 target_link_libraries(utf8-test meta-utf)
-=======
+
 enable_testing()
-add_test(tokenizers unit-test tokenizers)
-set_tests_properties(tokenizers PROPERTIES TIMEOUT 5)
+add_test(analyzers unit-test analyzers)
+set_tests_properties(analyzers PROPERTIES TIMEOUT 5)
 add_test(stemmers unit-test stemmers)
 set_tests_properties(stemmers PROPERTIES TIMEOUT 5)
 add_test(parallel unit-test parallel)
-set_tests_properties(parallel PROPERTIES TIMEOUT 5)
+set_tests_properties(parallel PROPERTIES TIMEOUT 10)
 add_test(inverted-index unit-test inverted-index)
 set_tests_properties(inverted-index PROPERTIES TIMEOUT 10)
 add_test(forward-index unit-test forward-index)
@@ -286,12 +279,11 @@
 add_test(libsvm-parser unit-test libsvm-parser)
 set_tests_properties(libsvm-parser PROPERTIES TIMEOUT 5)
 add_test(classifiers unit-test classifiers)
-set_tests_properties(classifiers PROPERTIES TIMEOUT 25)
+set_tests_properties(classifiers PROPERTIES TIMEOUT 30)
 add_test(rankers unit-test rankers)
-set_tests_properties(rankers PROPERTIES TIMEOUT 25)
+set_tests_properties(rankers PROPERTIES TIMEOUT 40)
 add_test(ir-eval unit-test ir-eval)
 set_tests_properties(ir-eval PROPERTIES TIMEOUT 5)
->>>>>>> 10cadce5
 
 add_custom_target(tidy
                   COMMAND /usr/bin/rm -rf
