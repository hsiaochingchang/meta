--- conflicted
+++ resolved
@@ -47,8 +47,6 @@
                                        uint64_t max_iters = 100);
 
 /**
-<<<<<<< HEAD
-=======
  * Find the Personalized PageRank centrality of each node in the graph via
  * simulation with respect to a particular node.
  * @param g
@@ -65,7 +63,6 @@
                                          uint64_t num_passes = 3.0);
 
 /**
->>>>>>> 58717ade
  * Find the betweenness centrality of each node in the graph using the algorithm
  * from Ulrik Brandes, 2001. This function is parallelized as it takes some time
  * to compute on large networks.
