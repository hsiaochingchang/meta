--- conflicted
+++ resolved
@@ -104,10 +104,6 @@
     }
     else
     {
-<<<<<<< HEAD
-
-=======
->>>>>>> 484b1b9c
         creator = [&](classify::multiclass_dataset_view fold) {
             return classify::make_classifier(*class_config, std::move(fold));
         };
