--- conflicted
+++ resolved
@@ -91,7 +91,6 @@
 
         num_failed += testing::run_test("nearest-centroid-split-" + type, [&]()
                                         {
-<<<<<<< HEAD
                                             nearest_centroid nc{i_idx, f_idx};
                                             check_split(*f_idx, nc, 0.84);
                                         });
@@ -142,7 +141,7 @@
             "log-reg-cv-" + type, [&]()
             {
                 logistic_regression logreg{"logreg-model-test", f_idx};
-                check_cv(*f_idx, logreg, 0.92);
+                check_cv(*f_idx, logreg, 0.90);
             });
 
         num_failed += testing::run_test(
@@ -151,59 +150,6 @@
                 logistic_regression logreg{"logreg-model-test", f_idx};
                 check_split(*f_idx, logreg, 0.87);
             });
-=======
-            nearest_centroid nc{i_idx, f_idx};
-            check_split(*f_idx, nc, 0.84);
-        });
-
-        num_failed += testing::run_test("sgd-cv-" + type, [&]()
-                                        {
-            one_vs_all hinge_sgd{f_idx, [&](class_label positive)
-                                 {
-                return make_unique<sgd>("sgd-model-test", f_idx, positive,
-                                        class_label{"negative"},
-                                        make_unique<loss::hinge>());
-            }};
-            check_cv(*f_idx, hinge_sgd, 0.93);
-            one_vs_all perceptron{f_idx, [&](class_label positive)
-                                  {
-                return make_unique<sgd>("sgd-model-test", f_idx, positive,
-                                        class_label{"negative"},
-                                        make_unique<loss::perceptron>());
-            }};
-            check_cv(*f_idx, perceptron, 0.89);
-        });
-
-        num_failed += testing::run_test("sgd-split-" + type, [&]()
-                                        {
-            one_vs_all hinge_sgd{f_idx, [&](class_label positive)
-                                 {
-                return make_unique<sgd>("sgd-model-test", f_idx, positive,
-                                        class_label{"negative"},
-                                        make_unique<loss::hinge>());
-            }};
-            check_split(*f_idx, hinge_sgd, 0.89);
-            one_vs_all perceptron{f_idx, [&](class_label positive)
-                                  {
-                return make_unique<sgd>("sgd-model-test", f_idx, positive,
-                                        class_label{"negative"},
-                                        make_unique<loss::perceptron>());
-            }};
-            check_split(*f_idx, perceptron, 0.85);
-        });
-
-        num_failed += testing::run_test("log-reg-cv-" + type, [&]()
-                                        {
-            logistic_regression logreg{"logreg-model-test", f_idx};
-            check_cv(*f_idx, logreg, 0.90);
-        });
-
-        num_failed += testing::run_test("log-reg-split-" + type, [&]()
-                                        {
-            logistic_regression logreg{"logreg-model-test", f_idx};
-            check_split(*f_idx, logreg, 0.87);
-        });
->>>>>>> 5a2a62fb
 
         num_failed += testing::run_test("winnow-cv-" + type, [&]()
                                         {
